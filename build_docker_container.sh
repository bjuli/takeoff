#!/usr/bin/env bash

echo "Checking if commit is release tag or master branch"

tag=`git describe --exact-match --tags HEAD`

docker login -u ${REGISTRY_USERNAME} -p ${REGISTRY_PASSWORD} ${REGISTRY_LOGIN_SERVER}

function build_and_push(){

    version=$1
    postfix=$2
    docker_tag=${version}-${postfix}

    docker_image_name=${REGISTRY_LOGIN_SERVER}/${BUILD_DEFINITIONNAME}:${docker_tag}

    docker build -t ${docker_image_name} -f ./Dockerfile_${postfix} .
    docker push ${docker_image_name}

}

if [[ ${tag} =~ ^([0-9]+\.[0-9]+\.[0-9]+)$ ]]
then
    build_and_push ${tag} "python"
    build_and_push ${tag} "pyspark"
<<<<<<< HEAD
elif [[ ${BUILD_SOURCEBRANCHNAME} = "master" ]]
=======
elif [[ "${BUILD_SOURCEBRANCHNAME}" = "master" ]]
>>>>>>> 84c1de27
then
    build_and_push "SNAPSHOT" "python"
    build_and_push "SNAPSHOT" "pyspark"
else
  echo "Commit is not a release nor master, not deploying artifact"
fi<|MERGE_RESOLUTION|>--- conflicted
+++ resolved
@@ -23,11 +23,7 @@
 then
     build_and_push ${tag} "python"
     build_and_push ${tag} "pyspark"
-<<<<<<< HEAD
-elif [[ ${BUILD_SOURCEBRANCHNAME} = "master" ]]
-=======
 elif [[ "${BUILD_SOURCEBRANCHNAME}" = "master" ]]
->>>>>>> 84c1de27
 then
     build_and_push "SNAPSHOT" "python"
     build_and_push "SNAPSHOT" "pyspark"
