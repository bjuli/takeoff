import logging
from dataclasses import dataclass
from typing import List

import docker
from docker import DockerClient

from sdh_deployment.run_deployment import ApplicationVersion
from sdh_deployment.util import get_application_name, get_docker_credentials

logger = logging.getLogger(__name__)


@dataclass(frozen=True)
class DockerFile(object):
    dockerfile: str
    postfix: str


class DockerImageBuilder(object):
    def __init__(self, env: ApplicationVersion):
        self.env = env
        self.client: DockerClient = docker.from_env()
        self.docker_credentials = get_docker_credentials()
        self.client.login(
            username=self.docker_credentials.username,
            password=self.docker_credentials.password,
            registry=self.docker_credentials.registry)

    def run(self, dockerfiles: List[DockerFile]):
        application_name = get_application_name()
        for df in dockerfiles:
<<<<<<< HEAD
            tag = f'{self.env.version}'

            # only append a postfix if there is one provided
            if df.postfix:
                tag += f'{df.postfix}'
=======
            tag = self.env.version

            # only append a postfix if there is one provided
            if df.postfix:
                tag += df.postfix
>>>>>>> 08ee7fd8

            repository = f'{self.docker_credentials.registry}/{application_name}'

            logger.info(f"Building docker image for {df.dockerfile}")
            self.client.images.build(
                path='/root',
                tag=f'{repository}:{tag}',
                dockerfile=f'/root/{df.dockerfile}')

            logger.info(f"Uploading docker image for {df.dockerfile}")
            self.client.images.push(
                repository=repository,
                tag=tag)<|MERGE_RESOLUTION|>--- conflicted
+++ resolved
@@ -30,19 +30,11 @@
     def run(self, dockerfiles: List[DockerFile]):
         application_name = get_application_name()
         for df in dockerfiles:
-<<<<<<< HEAD
-            tag = f'{self.env.version}'
-
-            # only append a postfix if there is one provided
-            if df.postfix:
-                tag += f'{df.postfix}'
-=======
             tag = self.env.version
 
             # only append a postfix if there is one provided
             if df.postfix:
                 tag += df.postfix
->>>>>>> 08ee7fd8
 
             repository = f'{self.docker_credentials.registry}/{application_name}'
 
