import logging
import os

import yaml
from azure.mgmt.containerservice.container_service_client import ContainerServiceClient
from azure.mgmt.containerservice.models import CredentialResults
from kubernetes import client, config
from kubernetes.client import CoreV1Api
from kubernetes.client.apis import ExtensionsV1beta1Api

from sdh_deployment.ApplicationVersion import ApplicationVersion
from sdh_deployment.DeploymentStep import DeploymentStep
from sdh_deployment.util import (
    get_subscription_id,
    get_azure_user_credentials,
    get_application_name,
    render_file_with_jinja
)

logger = logging.getLogger(__name__)


# assumes kubectl is available
class DeployToK8s(DeploymentStep):

    def run(self, env: ApplicationVersion, config: dict):
        # get the ip address for this environment
        service_ip = config["service_ips"][env.environment.lower()]

        # load some k8s config
        k8s_deployment = render_file_with_jinja(config["deployment_config_path"], {"docker_tag": env.docker_tag}, yaml.load)
        k8s_service = render_file_with_jinja(config["service_config_path"], {"service_ip": service_ip}, yaml.load)

        logging.info(f"Deploying to K8S. Environment: {env.environment}")
        self.deploy_to_k8s(env=env,
                           deployment_config=k8s_deployment,
                           service_config=k8s_service)

    @staticmethod
    def _write_kube_config(credential_results: CredentialResults):
        kubeconfig = credential_results.kubeconfigs[0].value.decode(encoding='UTF-8')

        kubeconfig_dir = os.path.expanduser("~/.kube")

        # assumption here that there is no existing kubeconfig (which makes sense, given this script should be run in
        # a docker container ;-) )
        os.mkdir(kubeconfig_dir)
        with open(kubeconfig_dir + "/config", "w") as f:
            f.write(kubeconfig)

        logger.info("Kubeconfig successfully written")

    @staticmethod
    def _authenticate_with_k8s(dtap: str):
        resource_group = os.getenv('RESOURCE_GROUP', f'sdh{dtap}')
        k8s_name = os.getenv('K8S_RESOURCE_NAME', 'sdh-kubernetes')

        # get azure container service client
        # For now, get the prd credentials by default, because we only have a single k8s cluster now
        credentials = get_azure_user_credentials(os.getenv('AZURE_CREDENTIALS_ENV', 'prd'))

        client = ContainerServiceClient(
            credentials=credentials,
            subscription_id=get_subscription_id()
        )

        # authenticate with k8s
        credential_results = client.managed_clusters.list_cluster_user_credentials(resource_group_name=resource_group,
                                                                                   resource_name=k8s_name)

        DeployToK8s._write_kube_config(credential_results)

    @staticmethod
    def _k8s_resource_exists(needle, haystack):
        # Helper method to abstract away checking for existence of a k8s entity
        # this assumes the k8s structure of entities (i.e. items->metadata->name
        for dep in haystack['items']:
            if dep['metadata']['name'] == needle:
                return True
        return False

    @staticmethod
    def _k8s_deployment_exists(deployment_name: str, namespace: str, api_client: ExtensionsV1beta1Api) -> bool:
        existing_deployments = api_client.list_namespaced_deployment(namespace=namespace).to_dict()
        return DeployToK8s._k8s_resource_exists(deployment_name, existing_deployments)

    @staticmethod
    def _k8s_namespace_exists(namespace: str, api_client: CoreV1Api):
        existing_namespaces = api_client.list_namespace().to_dict()
        return DeployToK8s._k8s_resource_exists(namespace, existing_namespaces)

    @staticmethod
    def _k8s_service_exists(service_name: str, namespace: str, api_client: CoreV1Api):
        existing_services = api_client.list_namespaced_service(namespace=namespace).to_dict()
        return DeployToK8s._k8s_resource_exists(service_name, existing_services)

    @staticmethod
    def _create_namespace_if_not_exists(api_client: CoreV1Api, k8s_namespace: str):
        # very simple way to ensure the namespace exists
        if not DeployToK8s._k8s_namespace_exists(k8s_namespace, api_client):
            logger.info(f"No k8s namespace for this application. Creating namespace: {k8s_namespace}")
            namespace_to_create = client.V1Namespace(metadata={"name": k8s_namespace})
            api_client.create_namespace(body=namespace_to_create)

    @staticmethod
    def _create_or_patch_service(api_client: CoreV1Api, service_config: dict, k8s_namespace: str):
        service_name = service_config['metadata']['name']
        if DeployToK8s._k8s_service_exists(service_name, k8s_namespace, api_client):
            # we need to patch the existing service
            logger.info(f"Found existing k8s service: {service_name} in namespace {k8s_namespace}")
            api_client.patch_namespaced_service(name=service_name,
                                                namespace=k8s_namespace,
                                                body=service_config)
        else:
            # the service doesn't exist, we need to create it
            logger.info(f"No existing k8s service found, creating service: {service_name} in namespace {k8s_namespace}")
            api_client.create_namespaced_service(namespace=k8s_namespace,
                                                 body=service_config)

    @staticmethod
    def _create_or_patch_deployment(deployment: dict, application_name: str, env: ApplicationVersion, k8s_namespace: str):
        api_instance = client.ExtensionsV1beta1Api()

<<<<<<< HEAD
=======
        # set the right version
        deployment['spec']['template']['spec']['containers'][0]['image'] = "{registry}/{image}:{tag}".format(
            registry=SHARED_REGISTRY,
            image=application_name,
            tag=env.docker_tag
        )

>>>>>>> e0e02a3f
        # to patch or not to patch
        if DeployToK8s._k8s_deployment_exists(application_name, k8s_namespace, api_instance):
            logger.info(f"Found existing k8s deployment: {application_name} in namespace {k8s_namespace}")
            api_instance.patch_namespaced_deployment(name=application_name,
                                                     namespace=k8s_namespace,
                                                     body=deployment)
        else:
            logger.info(f"No existing k8s deployment found, creating deployment: {application_name} in namespace {k8s_namespace}")
            api_instance.create_namespaced_deployment(namespace=k8s_namespace,
                                                      body=deployment)

    @staticmethod
    def deploy_to_k8s(env: ApplicationVersion, deployment_config: dict, service_config: dict):
        application_name = get_application_name()
        k8s_namespace = f"{application_name}-{env.environment.lower()}"

        # 1: get kubernetes credentials with azure credentials for vsts user
        DeployToK8s._authenticate_with_k8s(env.environment)

        # load the kubeconfig we just fetched
        config.load_kube_config()
        logger.info("Kubeconfig loaded")

        # create the core api client
        core_api_client = CoreV1Api()

        # 2: verify that the namespace exists, if not: create it
        DeployToK8s._create_namespace_if_not_exists(core_api_client, k8s_namespace)

        # 3: create OR patch kubernetes deployment
        DeployToK8s._create_or_patch_deployment(deployment_config, application_name, env, k8s_namespace)

        # 4: create OR patch kubernetes service
        DeployToK8s._create_or_patch_service(core_api_client, service_config, k8s_namespace)<|MERGE_RESOLUTION|>--- conflicted
+++ resolved
@@ -119,18 +119,6 @@
 
     @staticmethod
     def _create_or_patch_deployment(deployment: dict, application_name: str, env: ApplicationVersion, k8s_namespace: str):
-        api_instance = client.ExtensionsV1beta1Api()
-
-<<<<<<< HEAD
-=======
-        # set the right version
-        deployment['spec']['template']['spec']['containers'][0]['image'] = "{registry}/{image}:{tag}".format(
-            registry=SHARED_REGISTRY,
-            image=application_name,
-            tag=env.docker_tag
-        )
-
->>>>>>> e0e02a3f
         # to patch or not to patch
         if DeployToK8s._k8s_deployment_exists(application_name, k8s_namespace, api_instance):
             logger.info(f"Found existing k8s deployment: {application_name} in namespace {k8s_namespace}")
