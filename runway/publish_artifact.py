import logging
import subprocess

from twine.commands.upload import upload

from runway.ApplicationVersion import ApplicationVersion
from runway.DeploymentStep import DeploymentStep
from runway.util import get_artifact_store_settings, log_docker, get_tag

logger = logging.getLogger(__name__)


class PublishArtifact(DeploymentStep):
    def __init__(self, env: ApplicationVersion, config: dict):
        super().__init__(env, config)

    def run(self):
<<<<<<< HEAD
        if not self.env.on_feature_branch:
            logging.info("Not on a release tag, not publishing an artifact.")
        else:
=======
        # if there's a tag, we're on a release.
        if get_tag():
>>>>>>> 538ae075
            self.build_package()
            self.publish_package()
        else:
            logging.info("Not on a release tag, not publishing an artifact.")

    def build_package(self):
        # First make sure the correct version number is used.
        with open('/root/version.py', 'w+') as f:
            f.write(f"__version__='{self.env.version}'")
        cmd = ['python', 'setup.py', 'bdist_wheel']

        p = subprocess.Popen(cmd,
                             stdout=subprocess.PIPE,
                             stderr=subprocess.STDOUT,
                             cwd='/root/',
                             universal_newlines=True)
        log_docker(iter(p.stdout.readline, ''))
        return_code = p.wait()

        assert return_code == 0, 'Could not build the package for some reason!'

    def publish_package(self):
        upload(upload_settings=get_artifact_store_settings(), dists=['/root/dist/*'])<|MERGE_RESOLUTION|>--- conflicted
+++ resolved
@@ -15,14 +15,8 @@
         super().__init__(env, config)
 
     def run(self):
-<<<<<<< HEAD
-        if not self.env.on_feature_branch:
-            logging.info("Not on a release tag, not publishing an artifact.")
-        else:
-=======
         # if there's a tag, we're on a release.
         if get_tag():
->>>>>>> 538ae075
             self.build_package()
             self.publish_package()
         else:
