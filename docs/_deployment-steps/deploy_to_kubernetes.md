--- conflicted
+++ resolved
@@ -149,7 +149,6 @@
   image_pull_secret: 
     create: True
   restart_unchanged_resources: true
-<<<<<<< HEAD
   custom_values:
     dev:
       url: 'dev-url-here-being-buggy'
@@ -157,8 +156,6 @@
       url: 'acp-url-here-being-awesome'
     prd:
       url: 'prd-url-here-being-glorious'
-```
-=======
 ```
 
 ### Eventhub producer policy secrets
@@ -183,5 +180,4 @@
   entity2-secret: {{ entity2_connection_string }}
 ```
 
-The jinja variables `entity1_connection_string` and `entity2_connection_string` are named by your `eventhub_entity_naming` in `create_producer_policies`, posfixed with `connection_string`.
->>>>>>> b7cbf282
+The jinja variables `entity1_connection_string` and `entity2_connection_string` are named by your `eventhub_entity_naming` in `create_producer_policies`, posfixed with `connection_string`.