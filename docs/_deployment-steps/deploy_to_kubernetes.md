--- conflicted
+++ resolved
@@ -130,13 +130,8 @@
   restart_unchanged_resources: true
 ```
 
-<<<<<<< HEAD
 ### Takeoff Context
-Eventhub producer policy secrets and consumer group secrets from [`configure_eventhub`](deployment-step/configure-eventhub) are available during this task. This make it possible for the configuration below:
-=======
-### Eventhub producer policy secrets
-Eventhub producer policy secrets from [`configure_eventhub`](deployment-step/configure-eventhub) are available during this task. This makes it possible for the configuration below to inject the secrets into `my_kubernetes_config.yml.j2`:
->>>>>>> a850dbc3
+Eventhub producer policy secrets and consumer group secrets from [`configure_eventhub`](deployment-step/configure-eventhub) are available during this task. This makes it possible for the configuration below to inject the secrets into `my_kubernetes_config.yml.j2`:
 ```yaml
 steps:
   - task: configure_eventhub
