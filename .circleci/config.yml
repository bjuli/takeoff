version: 2.1
orbs:
  codecov: codecov/codecov@1.0.5
jobs:
  lint:
    docker:
      - image: python:3.7
    steps:
      - checkout
      - run: python setup.py lint

  lint_yaml:
    docker:
      - image: giantswarm/yamllint:latest
    steps:
      - checkout
      - run: yamllint -d relaxed .

  lint_black:
    docker:
      - image: python:3.7
    steps:
      - checkout
      - run: pip install black
      - run: black -l 110 --check takeoff

  typecheck:
    docker:
      - image: python:3.7
    steps:
      - checkout
      - run: pip install mypy
      - run: python -m mypy --ignore-missing-imports -p takeoff

  test:
    docker:
      - image: schipholhub/takeoff-base:SNAPSHOT
    steps:
      - checkout
      - run: pip install -e .[test]
      - run: python setup.py test
      - codecov/upload

  takeoff_build:
    machine:
      image: ubuntu-1604:201903-01
    steps:
      - checkout
      - run: docker build -t takeoff:latest -f Dockerfile .

  takeoff:
    machine:
      image: ubuntu-1604:201903-01
    steps:
      - checkout
      - run: env | grep -v ^PATH > .env
      - run: docker build -t takeoff:latest -f Dockerfile .
      - run:
          command: |
            echo "$REGISTRY_PASSWORD" | docker login --username $REGISTRY_USER --password-stdin
            version=$(docker run --env-file .env -v `echo $PWD`:/src takeoff:latest get_version)
            docker tag takeoff:latest schipholhub/takeoff:${version}
            docker push schipholhub/takeoff:${version}
workflows:
  version: 2.1
  test_and_deploy:
    jobs:
<<<<<<< HEAD
      - lint
      - lint_yaml
      - lint_black
      - typecheck
      - test
=======
      - lint:
          filters:
            tags:
              only: /^[0-9]+\.[0-9]+\.[0-9]+$/
      - lint_yaml:
          filters:
            tags:
              only: /^[0-9]+\.[0-9]+\.[0-9]+$/
      - lint_black:
          filters:
            tags:
              only: /^[0-9]+\.[0-9]+\.[0-9]+$/
      - typecheck:
          filters:
            tags:
              only: /^[0-9]+\.[0-9]+\.[0-9]+$/
      - test:
          filters:
            tags:
              only: /^[0-9]+\.[0-9]+\.[0-9]+$/
>>>>>>> 74dfc46b
      - takeoff_build:
          filters:
            branches:
              ignore: master
      - takeoff:
          requires:
            - lint
            - lint_yaml
            - lint_black
            - typecheck
            - test
          filters:
            branches:
              only: master
            tags:
              only: /^[0-9]+\.[0-9]+\.[0-9]+$/<|MERGE_RESOLUTION|>--- conflicted
+++ resolved
@@ -65,13 +65,6 @@
   version: 2.1
   test_and_deploy:
     jobs:
-<<<<<<< HEAD
-      - lint
-      - lint_yaml
-      - lint_black
-      - typecheck
-      - test
-=======
       - lint:
           filters:
             tags:
@@ -92,7 +85,6 @@
           filters:
             tags:
               only: /^[0-9]+\.[0-9]+\.[0-9]+$/
->>>>>>> 74dfc46b
       - takeoff_build:
           filters:
             branches:
