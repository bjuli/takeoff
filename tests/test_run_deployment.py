--- conflicted
+++ resolved
@@ -38,13 +38,7 @@
 
     from sdh_deployment.run_deployment import main
 
-<<<<<<< HEAD
     with mock.patch.object(CreateAppserviceAndWebapp, "run", return_value=None) as mock_task:
-=======
-    with mock.patch.object(
-            CreateAppserviceAndWebapp, "create_appservice_and_webapp", return_value=None
-    ) as mock_task:
->>>>>>> e0e02a3f
         main()
         mock_task.assert_called_once_with(env, {"task": "deployWebAppService"})
 
@@ -68,15 +62,8 @@
 
     from sdh_deployment.run_deployment import main
 
-<<<<<<< HEAD
+
     with mock.patch.object(CreateEventhubConsumerGroups, "run", return_value=None) as mock_task:
-=======
-    with mock.patch.object(
-            CreateEventhubConsumerGroups,
-            "create_eventhub_consumer_groups",
-            return_value=None,
-    ) as mock_task:
->>>>>>> e0e02a3f
         main()
         mock_task.assert_called_once_with(
             env, {
@@ -104,13 +91,7 @@
 
     from sdh_deployment.run_deployment import main
 
-<<<<<<< HEAD
     with mock.patch.object(CreateDatabricksSecrets, "run", return_value=None) as mock_task:
-=======
-    with mock.patch.object(
-            CreateDatabricksSecrets, "create_databricks_secrets", return_value=None
-    ) as mock_task:
->>>>>>> e0e02a3f
         main()
         mock_task.assert_called_once_with(env, {'task': 'createDatabricksSecrets'})
 
@@ -131,11 +112,7 @@
     from sdh_deployment.run_deployment import main
 
     with mock.patch.object(
-<<<<<<< HEAD
             DeployToDatabricks, "run", return_value=None
-=======
-            DeployToDatabricks, "deploy_to_databricks", return_value=None
->>>>>>> e0e02a3f
     ) as mock_task:
         main()
         mock_task.assert_called_once_with(
@@ -154,8 +131,8 @@
 
 def test_version_is_feature():
     env = ApplicationVersion("DEV", "108fba3", 'some-branch')
-<<<<<<< HEAD
     assert env.on_feature_branch
+
 
 
 class MockedClass(DeploymentStep):
@@ -168,7 +145,4 @@
     from sdh_deployment.run_deployment import run_task
     res = run_task(env, 'mocked', {'task': 'mocked', 'some_param': 'foo'})
 
-    assert res == 'yeah, science!'
-=======
-    assert env.on_feature_branch
->>>>>>> e0e02a3f
+    assert res == 'yeah, science!'