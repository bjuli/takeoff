--- conflicted
+++ resolved
@@ -104,40 +104,24 @@
         assert_docker_json(mopen, mjson)
 
     @mock.patch.dict(os.environ, ENV_VARIABLES)
-<<<<<<< HEAD
-    @mock.patch("takeoff.build_docker_image.run_shell_command", return_value=0)
-=======
-    @mock.patch("takeoff.azure.build_docker_image.run_shell_command", return_value=(0, ['output_lines']))
->>>>>>> 3ac6c7b0
+    @mock.patch("takeoff.build_docker_image.run_shell_command", return_value=(0, ['output_lines']))
     def test_build_image_success(self, m_bash):
         DockerImageBuilder.build_image("Thefile", "stag")
         assert_docker_build(m_bash)
 
     @mock.patch.dict(os.environ, ENV_VARIABLES)
-<<<<<<< HEAD
-    @mock.patch("takeoff.build_docker_image.run_shell_command", return_value=1)
-=======
-    @mock.patch("takeoff.azure.build_docker_image.run_shell_command", return_value=(1, ['output_lines']))
->>>>>>> 3ac6c7b0
+    @mock.patch("takeoff.build_docker_image.run_shell_command", return_value=(1, ['output_lines']))
     def test_build_image_failure(self, m_bash):
         with pytest.raises(ChildProcessError):
             DockerImageBuilder.build_image("Thefile", "stag")
         assert_docker_build(m_bash)
 
-<<<<<<< HEAD
-    @mock.patch("takeoff.build_docker_image.run_shell_command", return_value=0)
-=======
-    @mock.patch("takeoff.azure.build_docker_image.run_shell_command", return_value=(0, ['output_lines']))
->>>>>>> 3ac6c7b0
+    @mock.patch("takeoff.build_docker_image.run_shell_command", return_value=(0, ['output_lines']))
     def test_push_image_success(self, m_bash):
         DockerImageBuilder.push_image("image/stag")
         assert_docker_push(m_bash)
 
-<<<<<<< HEAD
-    @mock.patch("takeoff.build_docker_image.run_shell_command", return_value=1)
-=======
-    @mock.patch("takeoff.azure.build_docker_image.run_shell_command", return_value=(1, ['output_lines']))
->>>>>>> 3ac6c7b0
+    @mock.patch("takeoff.build_docker_image.run_shell_command", return_value=(1, ['output_lines']))
     def test_push_image_failure(self, m_bash):
         with pytest.raises(ChildProcessError):
             DockerImageBuilder.push_image("image/stag")
@@ -146,11 +130,7 @@
     @mock.patch.dict(os.environ, {"PIP_EXTRA_INDEX_URL": "url/to/artifact/store",
                                   "CI_PROJECT_NAME": "myapp",
                                   "CI_COMMIT_REF_SLUG": "ignored"})
-<<<<<<< HEAD
-    @mock.patch("takeoff.build_docker_image.run_shell_command", return_value=0)
-=======
-    @mock.patch("takeoff.azure.build_docker_image.run_shell_command", return_value=(0, ['output_lines']))
->>>>>>> 3ac6c7b0
+    @mock.patch("takeoff.build_docker_image.run_shell_command", return_value=(0, ['output_lines']))
     def test_deploy(self, m_bash, victim: DockerImageBuilder):
         files = [DockerFile("Dockerfile", None, None), DockerFile("File2", "-foo", "mycustom/repo")]
         victim.deploy(files)
