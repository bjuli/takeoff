--- conflicted
+++ resolved
@@ -13,13 +13,10 @@
 from takeoff.azure.credentials.keyvault import KeyVaultClient
 from takeoff.azure.credentials.subscription_id import SubscriptionId
 from takeoff.azure.util import get_resource_group_name, get_eventhub_name, get_eventhub_entity_name
-<<<<<<< HEAD
 from takeoff.credentials.secret import Secret
-=======
 from takeoff.context import Context, ContextKey
 from takeoff.credentials.Secret import Secret
 from takeoff.credentials.application_name import ApplicationName
->>>>>>> b2907492
 from takeoff.schemas import TAKEOFF_BASE_SCHEMA
 from takeoff.step import Step
 
@@ -149,16 +146,11 @@
         logger.info(f"Using Azure resource group: {resource_group}")
         logger.info(f"Using Azure EventHub namespace: {eventhub_namespace}")
 
-<<<<<<< HEAD
-        for policy in producer_policies:
+        secrets = [
             self._create_producer_policy(policy, resource_group, eventhub_namespace, self.application_name)
-=======
-        secrets = [
-            self._create_producer_policy(policy, resource_group, eventhub_namespace, application_name)
             for policy in producer_policies
         ]
         Context().create_or_update(ContextKey.EVENTHUB_PRODUCER_POLICY_SECRETS, secrets)
->>>>>>> b2907492
 
     def _create_producer_policy(
         self,
