import json
import logging
import os
from pprint import pprint
from typing import Callable, List, Union

import kubernetes
import voluptuous as vol
import yaml
from azure.mgmt.containerservice.container_service_client import ContainerServiceClient
from azure.mgmt.containerservice.models import CredentialResults
from kubernetes.client import CoreV1Api, ExtensionsV1beta1Api

from takeoff.application_version import ApplicationVersion
from takeoff.azure.credentials.active_directory_user import ActiveDirectoryUserCredentials
from takeoff.azure.credentials.keyvault import KeyVaultClient
from takeoff.azure.credentials.keyvault_credentials_provider import KeyVaultCredentialsMixin
from takeoff.azure.credentials.subscription_id import SubscriptionId
from takeoff.azure.util import get_resource_group_name, get_kubernetes_name
from takeoff.credentials.container_registry import DockerRegistry
from takeoff.credentials.secret import Secret
from takeoff.schemas import TAKEOFF_BASE_SCHEMA
from takeoff.step import Step
from takeoff.util import render_file_with_jinja, b64_encode

logger = logging.getLogger(__name__)


class BaseKubernetes(Step):
    """Base Kubernetes class

    This class is used by the two Kubernetes steps: deploy_to_kubernetes and kubernetes_image_rolling_update.
    It handles the authentication to the specified Kubernetes cluster

    Depends on:
    - Credentials for the Kubernetes cluster (username, password) must be available in your cloud vault
    """

    def __init__(self, env: ApplicationVersion, config: dict):
        super().__init__(env, config)
        self.vault_name, self.vault_client = KeyVaultClient.vault_and_client(self.config, self.env)

    @staticmethod
    def _write_kube_config(credential_results: CredentialResults):
        """Creates ~/.kube/config and writes the credentials for the Kubernetes cluster to the file

        Args:
            credential_results: the cluster credentials for the cluster
        """
        kubeconfig = credential_results.kubeconfigs[0].value.decode(encoding="UTF-8")

        kubeconfig_dir = os.path.expanduser("~/.kube")

        # assumption here that there is no existing kubeconfig (which makes sense, given this script should
        # be run in a docker container ;-) )
        os.mkdir(kubeconfig_dir)
        with open(kubeconfig_dir + "/config", "w") as f:
            f.write(kubeconfig)

        logger.info("Kubeconfig successfully written")

    def _authenticate_with_kubernetes(self):
        """Authenticate with the defined AKS cluster and write the configuration to a file"""
        resource_group = get_resource_group_name(self.config, self.env)
        cluster_name = get_kubernetes_name(self.config, self.env)

        # get azure container service client
        credentials = ActiveDirectoryUserCredentials(
            vault_name=self.vault_name, vault_client=self.vault_client
        ).credentials(self.config)

        client = ContainerServiceClient(
            credentials=credentials,
            subscription_id=SubscriptionId(self.vault_name, self.vault_client).subscription_id(self.config),
        )

        # authenticate with Kubernetes
        credential_results = client.managed_clusters.list_cluster_user_credentials(
            resource_group_name=resource_group, resource_name=cluster_name
        )

        self._write_kube_config(credential_results)


IP_ADDRESS_MATCH = r"\d{1,3}\.\d{1,3}\.\d{1,3}\.\d{1,3}"
DEPLOY_SCHEMA = TAKEOFF_BASE_SCHEMA.extend(
    {
        vol.Required("task"): "deploy_to_kubernetes",
        vol.Optional("credentials", default="environment_variables"): vol.All(
            str, vol.In("environment_variables", "azure_keyvault")
        ),
        vol.Optional("deployment_config_path", default="kubernetes_config/deployment.yaml.j2"): str,
        vol.Optional("service_config_path", default="kubernetes_config/service.yaml.j2"): str,
        vol.Optional("service_ips"): {
            vol.Optional("dev"): vol.All(str, vol.Match(IP_ADDRESS_MATCH)),
            vol.Optional("acp"): vol.All(str, vol.Match(IP_ADDRESS_MATCH)),
            vol.Optional("prd"): vol.All(str, vol.Match(IP_ADDRESS_MATCH)),
        },
        "azure": {
            vol.Required(
                "kubernetes_naming",
                description=(
                    "Naming convention for the resource."
                    "This should include the {env} parameter. For example"
                    "aks_{env}"
                ),
            ): str
        },
    },
    extra=vol.ALLOW_EXTRA,
)


class DeployToKubernetes(BaseKubernetes):
    """Deploys or updates deployments and services to/on a Kubernetes cluster"""

    def __init__(self, env: ApplicationVersion, config: dict):
        super().__init__(env, config)

<<<<<<< HEAD
        self.vault_name, self.vault_client = KeyVaultClient.vault_and_client(self.config, self.env)
        self.add_application_insights = self.config.get("add_application_insights", False)
=======
>>>>>>> a9241561
        self.core_v1_api = CoreV1Api()
        self.extensions_v1_beta_api = kubernetes.client.ExtensionsV1beta1Api()

    def schema(self) -> vol.Schema:
        return DEPLOY_SCHEMA

    def run(self):
        # get the ip address for this environment
        service_ip = None
        if "service_ips" in self.config:
            service_ip = self.config["service_ips"][self.env.environment.lower()]

<<<<<<< HEAD
        # load some kubernetes config
=======
        # load some Kubernetes config
        application_name = ApplicationName().get(self.config)
>>>>>>> a9241561
        kubernetes_deployment = render_file_with_jinja(
            self.config["deployment_config_path"],
            {
                "docker_tag": self.env.artifact_tag,
                "namespace": self.kubernetes_namespace,
                "application_name": self.application_name,
            },
            yaml.load,
        )
        kubernetes_service = render_file_with_jinja(
            self.config["service_config_path"],
            {
                "service_ip": service_ip,
                "namespace": self.kubernetes_namespace,
                "application_name": self.application_name,
            },
            yaml.load,
        )
        logging.info("Deploying ----------------------------------------")
        pprint(kubernetes_deployment)
        pprint(kubernetes_service)
        logging.info("--------------------------------------------------")

        logging.info(f"Deploying to K8S. Environment: {self.env.environment}")

        self.deploy_to_kubernetes(deployment_config=kubernetes_deployment, service_config=kubernetes_service)

    @staticmethod
    def is_needle_in_haystack(needle: str, haystack: dict) -> bool:
        """Helper method to check for existence of a k8s entity

        Args:
            needle: name of the Kubernetes entity you want to find
            haystack: dict of entities, in the Kubernetes structure of entities (i.e. items->metadata->name

        Returns:
            bool: True if the needle is in the haystack, False otherwise
        """
        for dep in haystack["items"]:
            if dep["metadata"]["name"] == needle:
                return True
        return False

    def _kubernetes_resource_exists(
        self, resource_name: str, namespace: str, kubernetes_resource_listing_function: Callable
    ) -> bool:
        """Check if a Kubernetes resource exists on the cluster

        This is a generic function that is used by functions that check for more specific resource existence

        Args:
            resource_name: the name of the resource for which you are checking existence
            namespace: Kubernetes namespace in which to search
            kubernetes_resource_listing_function: the function to use to list resources. This function should
                return a type that can be converted to a dictionary.

        Returns:
            bool: True if the resource exists, False otherwise
        """
        existing_services = kubernetes_resource_listing_function(namespace=namespace).to_dict()
        return self.is_needle_in_haystack(resource_name, existing_services)

    def _kubernetes_namespace_exists(self, namespace: str):
        """Check if a Kubernetes namespace exists on the cluster

        Args:
            namespace: name of the namespace for which to check existence

        Returns:
            bool: True if the namespace exists, False otherwise
        """
        existing_namespaces = self.core_v1_api.list_namespace().to_dict()
        return self.is_needle_in_haystack(namespace, existing_namespaces)

    def _create_namespace_if_not_exists(self, kubernetes_namespace: str):
        """Create a given namespace if it does not yet exist on the cluster

        If the namespace does already exist, this function does nothing

        Args:
            kubernetes_namespace: namespace to create if it doesn't exist
        """
        if not self._kubernetes_namespace_exists(kubernetes_namespace):
            logger.info(
                f"No Kubernetes namespace for this application. Creating namespace: {kubernetes_namespace}"
            )
            namespace_to_create = kubernetes.client.V1Namespace(metadata={"name": kubernetes_namespace})
            self.core_v1_api.create_namespace(body=namespace_to_create)

    def _create_or_patch_resource(
        self,
        client: Union[CoreV1Api, ExtensionsV1beta1Api],
        resource_type: str,
        name: str,
        namespace: str,
        resource_config: dict,
    ):
        """Create or patch a given Kubernetes resource

        This function will call the function associated with the provided resource type from the Kubernetes
        client API provided. This means that the client needs to have the `list_namespaced_{resource_type}`
        function available for this to work. This function does not verify that the configuration provided
        makes sense for the given resource. That is left to the caller.

        Args:
            client: the Kubernetes client to use.
            resource_type: type of resource to target. Should be a valid Kubernetes resource type
            name: name of the resource
            namespace: namespace of the resource
            resource_config: any configuration for the resource that is not covered by the other parameters
        """
        list_function = getattr(client, f"list_namespaced_{resource_type}")
        patch_function = getattr(client, f"patch_namespaced_{resource_type}")
        create_function = getattr(client, f"create_namespaced_{resource_type}")
        if self._kubernetes_resource_exists(name, namespace, list_function):
            # we need to patch the existing resource
            logger.info(
                f"Found existing Kubernetes resource, patching resource {name} in namespace {namespace}"
            )
            patch_function(name=name, namespace=namespace, body=resource_config)
        else:
            # the resource doesn't exist, we need to create it
            logger.info(
                f"No existing Kubernetes resource found, creating resource: {name} in namespace {namespace}"
            )
            create_function(namespace=namespace, body=resource_config)

    def _create_or_patch_service(self, service_config: dict, kubernetes_namespace: str):
        """Create or patch a Kubernetes service

        Args:
            service_config: service configuration to use. Should contain [metadata][name]
            kubernetes_namespace: namespace to deploy service in
        """
        service_name = service_config["metadata"]["name"]
        self._create_or_patch_resource(
            client=self.core_v1_api,
            resource_type="service",
            name=service_name,
            namespace=kubernetes_namespace,
            resource_config=service_config,
        )

    def _create_or_patch_deployment(self, deployment: dict, kubernetes_namespace: str):
        """Create or patch a Kubernetes deployment

        Args:
            deployment: deployment configuration to use. Name will be application name
            kubernetes_namespace: namespace to deploy service in
        """
        self._create_or_patch_resource(
            client=self.extensions_v1_beta_api,
            resource_type="deployment",
            name=self.application_name,
            namespace=kubernetes_namespace,
            resource_config=deployment,
        )

    def _create_or_patch_secrets(
        self, secrets: List[Secret], kubernetes_namespace: str, name: str = None, secret_type: str = "Opaque"
    ):
<<<<<<< HEAD
        secret_name = f"{self.application_name}-secret" if not name else name
=======
        """Create or patch a list of secrets in a given Kubernetes namespace

        When you provide multiple Secret objects in the list, these will be put into a single Kubernetes
        Secret object, where each object is available in key-value form.

        Args:
            secrets: list of secrets to create of patch
            kubernetes_namespace: namespace in which these secrets will be put
            name: name of the Kubernetes secret. Defaults to {application-name}-secret
            secret_type: type of Kubernetes secret. Defaults to Opaque.
        """
        application_name = ApplicationName().get(self.config)
        secret_name = f"{application_name}-secret" if not name else name
>>>>>>> a9241561

        secret = kubernetes.client.V1Secret(
            metadata=kubernetes.client.V1ObjectMeta(name=secret_name),
            type=secret_type,
            data={_.key: b64_encode(_.val) for _ in secrets},
        )

        self._create_or_patch_resource(
            client=self.core_v1_api,
            resource_type="secret",
            name=secret_name,
            namespace=kubernetes_namespace,
            resource_config=secret.to_dict(),
        )

    def _create_docker_registry_secret(self):
<<<<<<< HEAD
        docker_credentials = DockerRegistry(self.config, self.env).credentials()
=======
        """Create a secret containing credentials for logging into the defined docker registry

        The credentials are fetched from your keyvault provider, and are inserted into a secret called 'acr-auth'
        """
        docker_credentials = DockerRegistry(self.vault_name, self.vault_client).credentials(self.config)
>>>>>>> a9241561
        secrets = [
            Secret(
                key=".dockerconfigjson",
                val=json.dumps(
                    {
                        "auths": {
                            docker_credentials.registry: {
                                "username": docker_credentials.username,
                                "password": docker_credentials.password,
                                "auth": b64_encode(
                                    f"{docker_credentials.username}:{docker_credentials.password}"
                                ),
                            }
                        }
                    }
                ),
            )
        ]
        secret_type = "kubernetes.io/dockerconfigjson"
        self._create_or_patch_secrets(
            secrets, self.kubernetes_namespace, name="acr-auth", secret_type=secret_type
        )

    def _create_keyvault_secrets(self):
        """Create Kubernetes secrets of all secrets in the keyvault that match the application-name

        Adds build-version as a secret as well.
        """
        secrets = KeyVaultCredentialsMixin(self.vault_name, self.vault_client).get_keyvault_secrets(
            self.application_name
        )
        secrets.append(Secret("build-version", self.env.artifact_tag))
        self._create_or_patch_secrets(secrets, self.kubernetes_namespace)

    def deploy_to_kubernetes(self, deployment_config: dict, service_config: dict):
        """Run a full deployment to Kubernetes, given configuration.

        Args:
            deployment_config: Kubernetes deployment configuration to use
            service_config: Kubernetes service ocnfiguration to use
        """
        self._authenticate_with_kubernetes()

        # load the kubeconfig we just fetched
        kubernetes.config.load_kube_config()
        logger.info("Kubeconfig loaded")

        self._create_namespace_if_not_exists(self.kubernetes_namespace)
        logger.info("Namespace available")

        self._create_keyvault_secrets()
        logger.info("Keyvault secrets available")

        self._create_docker_registry_secret()
        logger.info("Docker registry secret available")

        self._create_or_patch_deployment(deployment_config, self.kubernetes_namespace)
        logger.info("Deployment available")

        self._create_or_patch_service(service_config, self.kubernetes_namespace)
        logger.info("Service available")

    @property
    def kubernetes_namespace(self):
        return self.application_name

    @property
    def cluster_name(self):
        return get_kubernetes_name(self.config, self.env)<|MERGE_RESOLUTION|>--- conflicted
+++ resolved
@@ -117,11 +117,7 @@
     def __init__(self, env: ApplicationVersion, config: dict):
         super().__init__(env, config)
 
-<<<<<<< HEAD
         self.vault_name, self.vault_client = KeyVaultClient.vault_and_client(self.config, self.env)
-        self.add_application_insights = self.config.get("add_application_insights", False)
-=======
->>>>>>> a9241561
         self.core_v1_api = CoreV1Api()
         self.extensions_v1_beta_api = kubernetes.client.ExtensionsV1beta1Api()
 
@@ -134,12 +130,7 @@
         if "service_ips" in self.config:
             service_ip = self.config["service_ips"][self.env.environment.lower()]
 
-<<<<<<< HEAD
-        # load some kubernetes config
-=======
         # load some Kubernetes config
-        application_name = ApplicationName().get(self.config)
->>>>>>> a9241561
         kubernetes_deployment = render_file_with_jinja(
             self.config["deployment_config_path"],
             {
@@ -301,9 +292,6 @@
     def _create_or_patch_secrets(
         self, secrets: List[Secret], kubernetes_namespace: str, name: str = None, secret_type: str = "Opaque"
     ):
-<<<<<<< HEAD
-        secret_name = f"{self.application_name}-secret" if not name else name
-=======
         """Create or patch a list of secrets in a given Kubernetes namespace
 
         When you provide multiple Secret objects in the list, these will be put into a single Kubernetes
@@ -315,9 +303,7 @@
             name: name of the Kubernetes secret. Defaults to {application-name}-secret
             secret_type: type of Kubernetes secret. Defaults to Opaque.
         """
-        application_name = ApplicationName().get(self.config)
-        secret_name = f"{application_name}-secret" if not name else name
->>>>>>> a9241561
+        secret_name = f"{self.application_name}-secret" if not name else name
 
         secret = kubernetes.client.V1Secret(
             metadata=kubernetes.client.V1ObjectMeta(name=secret_name),
@@ -334,15 +320,12 @@
         )
 
     def _create_docker_registry_secret(self):
-<<<<<<< HEAD
+        """Create a secret containing credentials for logging into the defined docker registry
+
+        The credentials are fetched from your keyvault provider, and are inserted into a
+        secret called 'acr-auth'
+        """
         docker_credentials = DockerRegistry(self.config, self.env).credentials()
-=======
-        """Create a secret containing credentials for logging into the defined docker registry
-
-        The credentials are fetched from your keyvault provider, and are inserted into a secret called 'acr-auth'
-        """
-        docker_credentials = DockerRegistry(self.vault_name, self.vault_client).credentials(self.config)
->>>>>>> a9241561
         secrets = [
             Secret(
                 key=".dockerconfigjson",
