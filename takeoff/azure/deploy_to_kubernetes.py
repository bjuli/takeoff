import json
import logging
import os
from tempfile import NamedTemporaryFile
from typing import List, Dict

import kubernetes
import voluptuous as vol
from azure.mgmt.containerservice.container_service_client import ContainerServiceClient
from azure.mgmt.containerservice.models import CredentialResults
from kubernetes.client import CoreV1Api

from takeoff.application_version import ApplicationVersion
from takeoff.azure.credentials.active_directory_user import ActiveDirectoryUserCredentials
from takeoff.azure.credentials.keyvault import KeyVaultClient
from takeoff.azure.credentials.keyvault_credentials_provider import KeyVaultCredentialsMixin
from takeoff.azure.credentials.subscription_id import SubscriptionId
from takeoff.azure.util import get_resource_group_name, get_kubernetes_name
from takeoff.credentials.container_registry import DockerRegistry
from takeoff.credentials.secret import Secret
from takeoff.context import Context, ContextKey
from takeoff.schemas import TAKEOFF_BASE_SCHEMA
from takeoff.step import Step
from takeoff.util import render_string_with_jinja, b64_encode, run_shell_command

logger = logging.getLogger(__name__)


class BaseKubernetes(Step):
    """Base Kubernetes class

    This class is used by the two Kubernetes steps: deploy_to_kubernetes and kubernetes_image_rolling_update.
    It handles the authentication to the specified Kubernetes cluster

    Depends on:
    - Credentials for the Kubernetes cluster (username, password) must be available in your cloud vault
    """

    def __init__(self, env: ApplicationVersion, config: dict):
        super().__init__(env, config)
        self.vault_name, self.vault_client = KeyVaultClient.vault_and_client(self.config, self.env)

    @staticmethod
    def _write_kube_config(credential_results: CredentialResults):
        """Creates ~/.kube/config and writes the credentials for the Kubernetes cluster to the file

        Args:
            credential_results: the cluster credentials for the cluster
        """
        kubeconfig = credential_results.kubeconfigs[0].value.decode(encoding="UTF-8")

        kubeconfig_dir = os.path.expanduser("~/.kube")

        # assumption here that there is no existing kubeconfig (which makes sense, given this script should
        # be run in a docker container ;-) )
        os.mkdir(kubeconfig_dir)
        with open(kubeconfig_dir + "/config", "w") as f:
            f.write(kubeconfig)

        logger.info("Kubeconfig successfully written")

    def _authenticate_with_kubernetes(self):
        """Authenticate with the defined AKS cluster and write the configuration to a file"""
        resource_group = get_resource_group_name(self.config, self.env)
        cluster_name = get_kubernetes_name(self.config, self.env)

        # get azure container service client
        credentials = ActiveDirectoryUserCredentials(
            vault_name=self.vault_name, vault_client=self.vault_client
        ).credentials(self.config)

        client = ContainerServiceClient(
            credentials=credentials,
            subscription_id=SubscriptionId(self.vault_name, self.vault_client).subscription_id(self.config),
        )

        # authenticate with Kubernetes
        credential_results = client.managed_clusters.list_cluster_user_credentials(
            resource_group_name=resource_group, resource_name=cluster_name
        )

        self._write_kube_config(credential_results)


IP_ADDRESS_MATCH = r"\d{1,3}\.\d{1,3}\.\d{1,3}\.\d{1,3}"
DEPLOY_SCHEMA = TAKEOFF_BASE_SCHEMA.extend(
    {
        vol.Required("task"): "deploy_to_kubernetes",
        vol.Optional("credentials", default="environment_variables"): vol.All(
            str, vol.In("environment_variables", "azure_keyvault")
        ),
        vol.Required("kubernetes_config_path"): str,
        vol.Optional(
            "image_pull_secret",
            default={"create": True, "secret_name": "registry-auth", "namespace": "default"},
        ): {
            vol.Optional("create", default=True): bool,
            vol.Optional("secret_name", default="registry-auth"): str,
            vol.Optional("namespace", default="default"): str,
        },
        vol.Optional("custom_values", default={}): {},
        vol.Optional("restart_unchanged_resources", default=False): bool,
        "azure": {
            vol.Required(
                "kubernetes_naming",
                description=(
                    "Naming convention for the resource."
                    "This should include the {env} parameter. For example"
                    "aks_{env}"
                ),
            ): str
        },
    },
    extra=vol.ALLOW_EXTRA,
)


class DeployToKubernetes(BaseKubernetes):
    """Deploys or updates deployments and services to/on a Kubernetes cluster"""

    def __init__(self, env: ApplicationVersion, config: dict):
        super().__init__(env, config)

        self.vault_name, self.vault_client = KeyVaultClient.vault_and_client(self.config, self.env)
        self.core_v1_api = CoreV1Api()

    def schema(self) -> vol.Schema:
        return DEPLOY_SCHEMA

    def run(self):
        # load some Kubernetes config
        logging.info(f"Deploying to K8S. Environment: {self.env.environment}")

        self.deploy_to_kubernetes(self.config["kubernetes_config_path"], self.application_name)

    def _get_docker_registry_secret(self) -> str:
        """Create a secret containing credentials for logging into the defined docker registry
        """
        docker_credentials = DockerRegistry(self.config, self.env).credentials()
        return b64_encode(
            json.dumps(
                {
                    "auths": {
                        docker_credentials.registry: {
                            "username": docker_credentials.username,
                            "password": docker_credentials.password,
                            "auth": b64_encode(
                                f"{docker_credentials.username}:{docker_credentials.password}"
                            ),
                        }
                    }
                }
            )
        )

    def _render_kubernetes_config(
        self,
        kubernetes_config_path: str,
        application_name: str,
        secrets: Dict[str, str],
        custom_values: Dict[str, str],
    ) -> str:
        kubernetes_config = render_string_with_jinja(
            kubernetes_config_path,
            {
                "docker_tag": self.env.artifact_tag,
                "application_name": application_name,
                "env": self.env.environment,
                **secrets,
                **custom_values,
            },
        )
        return kubernetes_config

    def _write_kubernetes_config(self, kubernetes_config: str) -> str:
        rendered_kubernetes_config_path = NamedTemporaryFile(delete=False, mode="w")
        rendered_kubernetes_config_path.write(kubernetes_config)
        rendered_kubernetes_config_path.close()

        return rendered_kubernetes_config_path.name

    def _render_and_write_kubernetes_config(
        self,
        kubernetes_config_path: str,
        application_name: str,
        secrets: List[Secret],
        custom_values: Dict[str, str],
    ) -> str:
        """
        Render the jinja-templated kubernetes configuration adn write it out to a temporary file.
        Args:
            kubernetes_config_path: The raw, jinja-templated kubernetes configuration path.
            application_name: Current application name

        Returns:
            The path to the temporary file where the rendered kubernetes configuration is stored.
        """
        vault_values = {_.jinja_safe_key: _.val for _ in secrets}
        producer_secrets = {
            _.jinja_safe_key: b64_encode(_.val)
            for _ in Context().get_or_else(ContextKey.EVENTHUB_PRODUCER_POLICY_SECRETS, {})
        }
        consumer_secrets = {
            _.jinja_safe_key: b64_encode(_.val)
            for _ in Context().get_or_else(ContextKey.EVENTHUB_CONSUMER_GROUP_SECRETS, {})
        }

        kubernetes_config = self._render_kubernetes_config(
<<<<<<< HEAD
            kubernetes_config_path, application_name, {**vault_values, **producer_secrets, **consumer_secrets}
=======
            kubernetes_config_path, application_name, {**vault_values, **context_values}, custom_values
>>>>>>> e0f8b40d
        )
        return self._write_kubernetes_config(kubernetes_config)

    def _restart_unchanged_resources(self, file_path: str):
        """
        Trigger a restart of all restartable resources.

        Args:
            output: List of output lines that kubectl produced when apply -f was run
        """
        cmd = ["kubectl", "rollout", "restart", "-f", file_path]
        run_shell_command(cmd)
        logger.info("Restarted all possible resources")

    def _apply_kubernetes_config_file(self, file_path: str):
        """
        Create/Update the kubernetes resources based on the provided file_path to the configuration. This
        function assumes that the file does NOT contain any Jinja-templated variables anymore (i.e. it's
        been rendered)

        Args:
            file_path: Path to the kubernetes configuration
        """
        # workaround for some CI runners that override the default k8s namespace
        cmd = ["kubectl", "config", "set-context", self.cluster_name, "--namespace", "default"]
        exit_code, _ = run_shell_command(cmd)
        if exit_code != 0:
            raise ChildProcessError(f"Couldn't set-context for cluster {self.cluster_name}")

        cmd = ["kubectl", "apply", "-f", file_path]
        exit_code, response = run_shell_command(cmd)
        if exit_code != 0:
            raise ChildProcessError(f"Couldn't apply Kubernetes config from path {file_path}")

    def _create_image_pull_secret(self, application_name: str) -> str:
        pull_secrets_yaml = os.path.join(
            os.path.dirname(os.path.abspath(__file__)), "assets", "kubernetes_image_pull_secrets.yml.j2"
        )
        return self._render_and_write_kubernetes_config(
            kubernetes_config_path=pull_secrets_yaml,
            application_name=application_name,
            secrets=[
                Secret("pull_secret", self._get_docker_registry_secret()),
                Secret("namespace", self.config["image_pull_secret"]["namespace"]),
                Secret("secret_name", self.config["image_pull_secret"]["secret_name"]),
            ],
            custom_values={},
        )

    def _get_custom_values(self) -> Dict[str, str]:
        if self.config["custom_values"]:
            if self.env.environment in self.config["custom_values"]:
                return self.config["custom_values"][self.env.environment]
            else:
                raise ValueError(
                    "No matching environment was found for custom values. Check your Takeoff config"
                    f"and your environment names. Looking for environment: {self.env.environment}"
                )
        return {}

    def deploy_to_kubernetes(self, kubernetes_config_path: str, application_name: str):
        """Run a full deployment to Kubernetes, given configuration.

        Args:
            kubernetes_config_path: path to the jinja-templated kubernetes config
            application_name: current application name
        """
        self._authenticate_with_kubernetes()

        # load the kubeconfig we just fetched
        kubernetes.config.load_kube_config()
        logger.info("Kubeconfig loaded")

        if self.config["image_pull_secret"]["create"]:
            file_path = self._create_image_pull_secret(application_name)
            self._apply_kubernetes_config_file(file_path)
            logger.info("Docker registry secret available")

        secrets = KeyVaultCredentialsMixin(self.vault_name, self.vault_client).get_keyvault_secrets(
            self.application_name
        )

        custom_values = self._get_custom_values()

        rendered_kubernetes_config_path = self._render_and_write_kubernetes_config(
            kubernetes_config_path, application_name, secrets, custom_values
        )
        logger.info("Kubernetes config rendered")

        self._apply_kubernetes_config_file(rendered_kubernetes_config_path)
        logger.info("Applied rendered Kubernetes config")

        if self.config["restart_unchanged_resources"]:
            self._restart_unchanged_resources(rendered_kubernetes_config_path)

    @property
    def kubernetes_namespace(self):
        return self.application_name

    @property
    def cluster_name(self):
        return get_kubernetes_name(self.config, self.env)<|MERGE_RESOLUTION|>--- conflicted
+++ resolved
@@ -16,9 +16,9 @@
 from takeoff.azure.credentials.keyvault_credentials_provider import KeyVaultCredentialsMixin
 from takeoff.azure.credentials.subscription_id import SubscriptionId
 from takeoff.azure.util import get_resource_group_name, get_kubernetes_name
+from takeoff.context import Context, ContextKey
 from takeoff.credentials.container_registry import DockerRegistry
 from takeoff.credentials.secret import Secret
-from takeoff.context import Context, ContextKey
 from takeoff.schemas import TAKEOFF_BASE_SCHEMA
 from takeoff.step import Step
 from takeoff.util import render_string_with_jinja, b64_encode, run_shell_command
@@ -206,11 +206,7 @@
         }
 
         kubernetes_config = self._render_kubernetes_config(
-<<<<<<< HEAD
-            kubernetes_config_path, application_name, {**vault_values, **producer_secrets, **consumer_secrets}
-=======
-            kubernetes_config_path, application_name, {**vault_values, **context_values}, custom_values
->>>>>>> e0f8b40d
+            kubernetes_config_path, application_name, {**vault_values, **producer_secrets, **consumer_secrets}, custom_values
         )
         return self._write_kubernetes_config(kubernetes_config)
 
