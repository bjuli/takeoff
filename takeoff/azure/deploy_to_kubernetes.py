import json
import logging
import os
from tempfile import NamedTemporaryFile
from typing import List, Dict

import kubernetes
import voluptuous as vol
from azure.mgmt.containerservice.container_service_client import ContainerServiceClient
from azure.mgmt.containerservice.models import CredentialResults
from kubernetes.client import CoreV1Api

from takeoff.application_version import ApplicationVersion
from takeoff.azure.credentials.KeyVaultCredentialsMixin import KeyVaultCredentialsMixin
from takeoff.azure.credentials.active_directory_user import ActiveDirectoryUserCredentials
from takeoff.azure.credentials.container_registry import DockerRegistry
from takeoff.azure.credentials.subscription_id import SubscriptionId
from takeoff.azure.util import get_resource_group_name, get_kubernetes_name
from takeoff.context import Context, ContextKey
from takeoff.credentials.Secret import Secret
from takeoff.credentials.application_name import ApplicationName
from takeoff.schemas import TAKEOFF_BASE_SCHEMA
from takeoff.step import Step
from takeoff.util import render_string_with_jinja, b64_encode, run_shell_command

logger = logging.getLogger(__name__)


class BaseKubernetes(Step):
    """Base Kubernetes class

    This class is used by the two Kubernetes steps: deploy_to_kubernetes and kubernetes_image_rolling_update.
    It handles the authentication to the specified Kubernetes cluster

    Depends on:
    - Credentials for the Kubernetes cluster (username, password) must be available in your cloud vault
    """

    def __init__(self, env: ApplicationVersion, config: dict):
        super().__init__(env, config)

    @staticmethod
    def _write_kube_config(credential_results: CredentialResults):
        """Creates ~/.kube/config and writes the credentials for the Kubernetes cluster to the file

        Args:
            credential_results: the cluster credentials for the cluster
        """
        kubeconfig = credential_results.kubeconfigs[0].value.decode(encoding="UTF-8")

        kubeconfig_dir = os.path.expanduser("~/.kube")

        # assumption here that there is no existing kubeconfig (which makes sense, given this script should
        # be run in a docker container ;-) )
        os.mkdir(kubeconfig_dir)
        with open(kubeconfig_dir + "/config", "w") as f:
            f.write(kubeconfig)

        logger.info("Kubeconfig successfully written")

    def _authenticate_with_kubernetes(self):
        """Authenticate with the defined AKS cluster and write the configuration to a file"""
        resource_group = get_resource_group_name(self.config, self.env)
        cluster_name = get_kubernetes_name(self.config, self.env)

        # get azure container service client
        credentials = ActiveDirectoryUserCredentials(
            vault_name=self.vault_name, vault_client=self.vault_client
        ).credentials(self.config)

        client = ContainerServiceClient(
            credentials=credentials,
            subscription_id=SubscriptionId(self.vault_name, self.vault_client).subscription_id(self.config),
        )

        # authenticate with Kubernetes
        credential_results = client.managed_clusters.list_cluster_user_credentials(
            resource_group_name=resource_group, resource_name=cluster_name
        )

        self._write_kube_config(credential_results)


IP_ADDRESS_MATCH = r"\d{1,3}\.\d{1,3}\.\d{1,3}\.\d{1,3}"
DEPLOY_SCHEMA = TAKEOFF_BASE_SCHEMA.extend(
    {
        vol.Required("task"): "deploy_to_kubernetes",
        vol.Required("kubernetes_config_path"): str,
        vol.Optional(
            "image_pull_secret",
            default={"create": True, "secret_name": "registry-auth", "namespace": "default"},
        ): {
            vol.Optional("create", default=True): bool,
            vol.Optional("secret_name", default="registry-auth"): str,
            vol.Optional("namespace", default="default"): str,
        },
        vol.Optional("custom_values", default={}): {},
        vol.Optional("restart_unchanged_resources", default=False): bool,
        "azure": {
            vol.Required(
                "kubernetes_naming",
                description=(
                    "Naming convention for the resource."
                    "This should include the {env} parameter. For example"
                    "aks_{env}"
                ),
            ): str
        },
    },
    extra=vol.ALLOW_EXTRA,
)


class DeployToKubernetes(BaseKubernetes):
    """Deploys or updates deployments and services to/on a Kubernetes cluster"""

    def __init__(self, env: ApplicationVersion, config: dict):
        super().__init__(env, config)

        self.core_v1_api = CoreV1Api()

    def schema(self) -> vol.Schema:
        return DEPLOY_SCHEMA

    def run(self):
        # load some Kubernetes config
        application_name = ApplicationName().get(self.config)

        logging.info(f"Deploying to K8S. Environment: {self.env.environment}")

        self.deploy_to_kubernetes(self.config["kubernetes_config_path"], application_name)

    def _get_docker_registry_secret(self) -> str:
        """Create a secret containing credentials for logging into the defined docker registry
        """
        docker_credentials = DockerRegistry(self.vault_name, self.vault_client).credentials(self.config)
        return b64_encode(
            json.dumps(
                {
                    "auths": {
                        docker_credentials.registry: {
                            "username": docker_credentials.username,
                            "password": docker_credentials.password,
                            "auth": b64_encode(
                                f"{docker_credentials.username}:{docker_credentials.password}"
                            ),
                        }
                    }
                }
            )
        )

    def _render_kubernetes_config(
        self,
        kubernetes_config_path: str,
        application_name: str,
        secrets: Dict[str, str],
        custom_values: Dict[str, str],
    ) -> str:
        kubernetes_config = render_string_with_jinja(
            kubernetes_config_path,
            {
                "docker_tag": self.env.artifact_tag,
                "application_name": application_name,
                "env": self.env.environment,
                **secrets,
                **custom_values,
            },
        )
        return kubernetes_config

    def _write_kubernetes_config(self, kubernetes_config: str) -> str:
        rendered_kubernetes_config_path = NamedTemporaryFile(delete=False, mode="w")
        rendered_kubernetes_config_path.write(kubernetes_config)
        rendered_kubernetes_config_path.close()

        return rendered_kubernetes_config_path.name

    def _render_and_write_kubernetes_config(
        self,
        kubernetes_config_path: str,
        application_name: str,
        secrets: List[Secret],
        custom_values: Dict[str, str],
    ) -> str:
        """
        Render the jinja-templated kubernetes configuration adn write it out to a temporary file.
        Args:
            kubernetes_config_path: The raw, jinja-templated kubernetes configuration path.
            application_name: Current application name

        Returns:
            The path to the temporary file where the rendered kubernetes configuration is stored.
        """
        vault_values = {_.jinja_safe_key: _.val for _ in secrets}
        context_values = {
            _.jinja_safe_key: b64_encode(_.val)
            for _ in Context().get_or_else(ContextKey.EVENTHUB_PRODUCER_POLICY_SECRETS, {})
        }

        kubernetes_config = self._render_kubernetes_config(
<<<<<<< HEAD
            kubernetes_config_path,
            application_name,
            {_.key.replace("-", "_"): _.val for _ in secrets},
            custom_values,
=======
            kubernetes_config_path, application_name, {**vault_values, **context_values}
>>>>>>> b7cbf282
        )
        return self._write_kubernetes_config(kubernetes_config)

    def _restart_unchanged_resources(self, file_path: str):
        """
        Trigger a restart of all restartable resources.

        Args:
            output: List of output lines that kubectl produced when apply -f was run
        """
        cmd = ["kubectl", "rollout", "restart", "-f", file_path]
        run_shell_command(cmd)
        logger.info("Restarted all possible resources")

    def _apply_kubernetes_config_file(self, file_path: str):
        """
        Create/Update the kubernetes resources based on the provided file_path to the configuration. This
        function assumes that the file does NOT contain any Jinja-templated variables anymore (i.e. it's
        been rendered)

        Args:
            file_path: Path to the kubernetes configuration
        """
        # workaround for some CI runners that override the default k8s namespace
        cmd = ["kubectl", "config", "set-context", self.cluster_name, "--namespace", "default"]
        exit_code, _ = run_shell_command(cmd)
        if exit_code != 0:
            raise ChildProcessError(f"Couldn't set-context for cluster {self.cluster_name}")

        cmd = ["kubectl", "apply", "-f", file_path]
        exit_code, response = run_shell_command(cmd)
        if exit_code != 0:
            raise ChildProcessError(f"Couldn't apply Kubernetes config from path {file_path}")

    def _create_image_pull_secret(self, application_name: str) -> str:
        pull_secrets_yaml = os.path.join(
            os.path.dirname(os.path.abspath(__file__)), "assets", "kubernetes_image_pull_secrets.yml.j2"
        )
        return self._render_and_write_kubernetes_config(
            kubernetes_config_path=pull_secrets_yaml,
            application_name=application_name,
            secrets=[
                Secret("pull_secret", self._get_docker_registry_secret()),
                Secret("namespace", self.config["image_pull_secret"]["namespace"]),
                Secret("secret_name", self.config["image_pull_secret"]["secret_name"]),
            ],
            custom_values={},
        )

    def _get_custom_values(self) -> Dict[str, str]:
        if self.config["custom_values"]:
            if self.env.environment in self.config["custom_values"]:
                return self.config["custom_values"][self.env.environment]
            else:
                raise ValueError(
                    "No matching environment was found for custom values. Check your Takeoff config"
                    f"and your environment names. Looking for environment: {self.env.environment}"
                )
        return {}

    def deploy_to_kubernetes(self, kubernetes_config_path: str, application_name: str):
        """Run a full deployment to Kubernetes, given configuration.

        Args:
            kubernetes_config_path: path to the jinja-templated kubernetes config
            application_name: current application name
        """
        self._authenticate_with_kubernetes()

        # load the kubeconfig we just fetched
        kubernetes.config.load_kube_config()
        logger.info("Kubeconfig loaded")

        if self.config["image_pull_secret"]["create"]:
            file_path = self._create_image_pull_secret(application_name)
            self._apply_kubernetes_config_file(file_path)
            logger.info("Docker registry secret available")

        secrets = KeyVaultCredentialsMixin(self.vault_name, self.vault_client).get_keyvault_secrets(
            ApplicationName().get(self.config)
        )

        custom_values = self._get_custom_values()

        rendered_kubernetes_config_path = self._render_and_write_kubernetes_config(
            kubernetes_config_path, application_name, secrets, custom_values
        )
        logger.info("Kubernetes config rendered")

        self._apply_kubernetes_config_file(rendered_kubernetes_config_path)
        logger.info("Applied rendered Kubernetes config")

        if self.config["restart_unchanged_resources"]:
            self._restart_unchanged_resources(rendered_kubernetes_config_path)

    @property
    def kubernetes_namespace(self):
        return ApplicationName().get(self.config)

    @property
    def cluster_name(self):
        return get_kubernetes_name(self.config, self.env)<|MERGE_RESOLUTION|>--- conflicted
+++ resolved
@@ -199,14 +199,7 @@
         }
 
         kubernetes_config = self._render_kubernetes_config(
-<<<<<<< HEAD
-            kubernetes_config_path,
-            application_name,
-            {_.key.replace("-", "_"): _.val for _ in secrets},
-            custom_values,
-=======
-            kubernetes_config_path, application_name, {**vault_values, **context_values}
->>>>>>> b7cbf282
+            kubernetes_config_path, application_name, {**vault_values, **context_values}, custom_values
         )
         return self._write_kubernetes_config(kubernetes_config)
 
