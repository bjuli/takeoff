import logging
from typing import Callable, List

from takeoff.application_version import ApplicationVersion
from takeoff.credentials.branch_name import BranchName
from takeoff.util import get_tag, get_short_hash, get_full_yaml_filename, load_yaml, load_takeoff_plugins

logger = logging.getLogger(__name__)


def deploy_env_logic(config: dict) -> ApplicationVersion:
    """Returns the version of this application based on provided Takeoff config.

    Args:
        config: Schiphol takeoff configuration

    Returns:
        Information about the version of the application and to which environment it should be deployed
    """
    branch = BranchName(config=config, app_version=None).get()
    tag = get_tag()
    git_hash = get_short_hash()

    if tag:
        return ApplicationVersion("PRD", str(tag), branch)
    elif branch == "master":
        return ApplicationVersion("ACP", "SNAPSHOT", branch)
    else:
        return ApplicationVersion("DEV", git_hash, branch)


def find_env_function() -> Callable:
    """Finds the `deploy_env_logic` function.

    Returns:
<<<<<<< HEAD
        Either the default function or a plugin function if it is found.
=======
        Either the default function or the first plugin function if it is found.
>>>>>>> eefd3914
    """
    for plugin in load_takeoff_plugins().values():
        if hasattr(plugin, "deploy_env_logic"):
            logging.info("Using plugin 'deploy_env_logic' function")
            return plugin.deploy_env_logic
    logging.info("Using default 'deploy_env_logic' function")
    return deploy_env_logic


def get_environment(config: dict) -> ApplicationVersion:
    env_fun = find_env_function()
    return env_fun(config)


def add_takeoff_plugin_paths(dirs: List[str]):
    import sys

    sys.path.extend(dirs)


def main():
    deployment = load_yaml(get_full_yaml_filename("deployment"))
    config = load_yaml(get_full_yaml_filename("config"))
    if "plugins" in config:
        paths = config["plugins"]
        logger.info(f"Adding plugins from {paths} and current working directory")
        add_takeoff_plugin_paths(paths + ["."])

    env = get_environment(config)

    for task_config in deployment["steps"]:
        task = task_config["task"]
        logger.info("*" * 76)
        logger.info("{:10s} {:13s} {:40s} {:10s}".format("*" * 10, "RUNNING TASK:", task, "*" * 10))
        logger.info("*" * 76)
        run_task(env, task, {**task_config, **config})


def run_task(env: ApplicationVersion, task: str, task_config: dict):
    from takeoff.steps import steps

    if task not in steps:
        raise ValueError(f"Deployment step {task} is unknown, please check the config")
    else:
        return steps[task](env, task_config).run()  # type: ignore<|MERGE_RESOLUTION|>--- conflicted
+++ resolved
@@ -33,11 +33,7 @@
     """Finds the `deploy_env_logic` function.
 
     Returns:
-<<<<<<< HEAD
-        Either the default function or a plugin function if it is found.
-=======
         Either the default function or the first plugin function if it is found.
->>>>>>> eefd3914
     """
     for plugin in load_takeoff_plugins().values():
         if hasattr(plugin, "deploy_env_logic"):
