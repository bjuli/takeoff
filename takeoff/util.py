import base64
import importlib
import logging
import os
import pkgutil
import subprocess
from dataclasses import dataclass
<<<<<<< HEAD
from typing import Callable, List, Pattern, Union, Optional
=======
from typing import Callable, List, Pattern, Union
>>>>>>> 74dfc46b

from git import Repo
from jinja2 import Template
from yaml import load

logger = logging.getLogger(__name__)


@dataclass(frozen=True)
class AzureSp(object):
    tenant: str
    username: str
    password: str


def render_string_with_jinja(path: str, params: dict) -> str:
    with open(path) as file_:
        template = Template(file_.read())
    rendered = template.render(**params)
    return rendered


def render_file_with_jinja(path: str, params: dict, parse_function: Callable) -> dict:
    rendered = render_string_with_jinja(path, params)
    return parse_function(rendered)


def get_tag() -> Union[None, str]:
    repo = Repo(search_parent_directories=True)
    return next((tag for tag in repo.tags if tag.commit == repo.head.commit), None)


def get_short_hash(n: int = 7) -> str:
    repo = Repo(search_parent_directories=True)
    sha = repo.head.object.hexsha
    return repo.git.rev_parse(sha, short=n)


def b64_encode(s: str):
    return base64.b64encode(s.encode()).decode()


def get_matching_group(find_in: str, pattern: Pattern[str], group: int):
    match = pattern.search(find_in)

    if not match:
        raise ValueError(f"Couldn't find a match")

    found_groups = len(match.groups())
    if found_groups < group:
        raise IndexError(f"Couldn't find that many groups, the number of groups found is: {found_groups}")
    return match.groups()[group]


def has_prefix_match(find_in: str, to_find: str, pattern: Pattern[str]):
    match = pattern.search(find_in)

    if match:
        return match.groups()[0] == to_find
    return False


def load_yaml(path: str) -> dict:
    with open(path, "r") as f:
        config_file = f.read()
    return load(config_file)


def current_filename(__fn):
    return os.path.basename(__fn).split(".")[0]


def inverse_dictionary(d: dict):
    return {v: k for k, v in d.items()}


def get_full_yaml_filename(filename: str) -> str:
    extensions = (".yaml", ".yml")
    for ext in extensions:
        concat_filename = os.path.join(".takeoff", f"{filename}{ext}")
        if os.path.isfile(concat_filename):
            return concat_filename
        else:
            logger.info(f"Could not find file: {concat_filename}")
    raise FileNotFoundError(f"Could not find any valid file for base_filename: {filename}")


def get_whl_name(build_definition_name: str, artifact_tag: str, file_ext: str) -> str:
    # Wheels enforce a strict naming convention. This function helps us adhere to this naming convention
    # The convention is: {distribution}-{version}(-{build tag})?-{python tag}-{abi tag}-{platform tag}.whl
    # In our case, we need to use underscores to concatenate words within a package name and version name.
    # build-tag is optional, and we do not supply it.
    return (
        f"{build_definition_name}/{build_definition_name.replace('-', '_')}-"
        f"{artifact_tag.replace('-', '_')}-py3-none-any{file_ext}"
    )


def get_main_py_name(build_definition_name: str, artifact_tag: str, file_ext: str) -> str:
    return (
        f"{build_definition_name}/{build_definition_name.replace('-', '_')}-"
        f"main-{artifact_tag.replace('-', '_')}{file_ext}"
    )


def get_jar_name(build_definition_name: str, artifact_tag: str, file_ext: str) -> str:
    return f"{build_definition_name}/{build_definition_name}-{artifact_tag}{file_ext}"


def run_shell_command(command: List[str]) -> int:
    """Runs a shell command using `subprocess.Popen`

    In addition to running any bash command, the output of process is streamed directly to the stdout.

    Returns:
        The result of the bash command. 0 for success, >=1 for failure.
    """
    process = subprocess.Popen(command, stdout=subprocess.PIPE, cwd="./", universal_newlines=True)
    while True:
        output = process.stdout.readline()
        if output == "" and process.poll() is not None:
            break
        if output:
            print(output.strip())
    return process.poll()


def load_takeoff_plugins(plugin_path_prefix: Optional[str] = "takeoff_"):
    """https://packaging.python.org/guides/creating-and-discovering-plugins/"""
    return {
        name: importlib.import_module(name)
        for finder, name, ispkg in pkgutil.iter_modules()
        if name.startswith(plugin_path_prefix)
    }<|MERGE_RESOLUTION|>--- conflicted
+++ resolved
@@ -5,11 +5,7 @@
 import pkgutil
 import subprocess
 from dataclasses import dataclass
-<<<<<<< HEAD
 from typing import Callable, List, Pattern, Union, Optional
-=======
-from typing import Callable, List, Pattern, Union
->>>>>>> 74dfc46b
 
 from git import Repo
 from jinja2 import Template
